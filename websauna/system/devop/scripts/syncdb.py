--- conflicted
+++ resolved
@@ -31,15 +31,8 @@
 
     with transaction.manager:
         engine = request.dbsession.get_bind()
-<<<<<<< HEAD
-        if engine.dialect.name == "postgresql":
-            # Always enable UUID extension for PSQL
-            # TODO: Convenience for now, because we assume UUIDs, but make this somehow configurable
-            engine.execute('CREATE EXTENSION IF NOT EXISTS "uuid-ossp"')
-=======
         # Enable pgcrypto and implement a uuid_generate_v4 function
         engine.execute(UUID_SUPPORT_STMT)
->>>>>>> 2c8fddfa
 
         Base.metadata.create_all(engine)
 
